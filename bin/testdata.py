import os
import inspect
from pprint import pprint
import datetime
import rfk
import rfk.database
from rfk.database.base import User, News, ApiKey, Setting
from rfk.database.show import Show, Tag
from rfk.database.track import Track
from rfk.database.streaming import Stream, Relay


def add_users():
    users = []
    users.append(User.add_user('mrloom', 'mrluhm'))
    users.append(User.add_user('teddydestodes', 'drama'))
    for user in users:
        rfk.database.session.add(user)
        print "[users] Added %s" % user.username
    rfk.database.session.commit()
    
<<<<<<< HEAD
    import rfk.site
    from rfk.site import db

    def add_users():
        users = []
        users.append(rfk.User('MrLoom', rfk.User.make_password('wegbuxen'), rfk.User.make_password('wegbuxen')))
        users.append(rfk.User('teddydestodes', rfk.User.make_password('drama'), rfk.User.make_password('queen')))
        users.append(rfk.User('kawaiidesu', rfk.User.make_password('uguuu'), rfk.User.make_password('uguuu')))
        users.append(rfk.User('baffbuff', rfk.User.make_password('baff'), rfk.User.make_password('buff')))
        for user in users:
            db.session.add(user)
            print "[users] Added %s" % user.name
        db.session.commit()
        
    def add_shows():
        shows = []
        
        show = rfk.Show('Testsendung #1', 'Testbeschreibung')
        show.end = None
        show.flags = rfk.Show.FLAGS.UNPLANNED
        shows.append(show)
        
        show = rfk.Show('Testsendung #2', 'Hurf Durf')
        show.end = datetime.datetime.utcnow() + datetime.timedelta(hours=1)
        show.flags = rfk.Show.FLAGS.PLANNED
        shows.append(show)
        
        for show in shows:
            user = rfk.User.get_user(db.session, 'teddydestodes')
            user.shows.append(show)
            user = rfk.User.get_user(db.session, 'MrLoom')
            user.shows.append(show)
            print "[shows] Added '%s' (%s)" % (show.name, show.description)
            
        db.session.commit()
    
    def add_news():
        news = []
        news.append(rfk.News(rfk.User.get_user(db.session, 'MrLoom').get_id(), 'Hallo Welt', 'Hallo Loom'))
        news.append(rfk.News(rfk.User.get_user(db.session, 'teddydestodes').get_id(), 'Ich', 'ausversehen'))
        for newz in news:
            newz.time = datetime.datetime.utcnow()
            db.session.add(newz)
            print "[news] Added news from user %s" % newz.user
        db.session.commit()
=======
def add_shows():
    shows = []
    
    show = Show(name='Testsendung #1', description='Testbeschreibung')
    show.begin = datetime.datetime.utcnow()
    show.end = None
    show.flags = Show.FLAGS.UNPLANNED
    shows.append(show)
>>>>>>> ff4abe19
    
    show = Show(name='Testsendung #2', description='Hurf Durf')
    show.begin = datetime.datetime.utcnow()
    show.end = datetime.datetime.utcnow() + datetime.timedelta(hours=1)
    show.flags = Show.FLAGS.PLANNED
    shows.append(show)
    
    for show in shows:
        user = User.get_user(username='teddydestodes')
        show.add_user(user)
        rfk.database.session.commit()
        user = User.get_user(username='MrLoom')
        show.add_user(user)
        rfk.database.session.commit()
        tags = Tag.parse_tags('pups benis bagina')
        show.add_tags(tags=tags)
        rfk.database.session.commit()
        rfk.database.session.add(show)
        print "[shows] Added '%s' (%s)" % (show.name, show.description)
    rfk.database.session.commit()

def add_news():
    news = []
    news.append(News(user = User.get_user(username='MrLoom'), title='Hallo Welt', content='Hallo Loom'))
    news.append(News(user = User.get_user(username='teddydestodes'), title='Ich', content='ausversehen'))
    for newz in news:
        newz.time = datetime.datetime.utcnow()
        rfk.database.session.add(newz)
        print "[news] Added news from user %s" % newz.user
    rfk.database.session.commit()

def add_apikey():
    key = ApiKey(user = User.get_user(username='MrLoom'), application='Testo')
    key.gen_key()
    rfk.database.session.add(key)
    rfk.database.session.commit()
    print "[apikeys] Added key %s for user %s" % (key.key, key.user)

def add_tracks():
    show = Show.query.get(1)
    t = Track.new_track(show, "penis", "mann")
    rfk.database.session.add(t)
    rfk.database.session.commit()
    t = Track.new_track(show, "penis2", "mann")
    rfk.database.session.add(t)
    rfk.database.session.commit()
    t = Track.new_track(show, "penis2", "mann2")
    rfk.database.session.add(t)
    rfk.database.session.commit()
    t = Track.new_track(show, "penis", "mann2")
    rfk.database.session.add(t)
    rfk.database.session.commit()

def add_streams():
    stream = Stream()
    stream.mount = '/radio.ogg'
    stream.code = 'ogg'
    stream.name = 'Vorbis'
    stream.type = Stream.TYPES.OGG
    stream.quality = 3
    rfk.database.session.add(stream)
    stream = Stream()
    stream.mount = '/radiohq.ogg'
    stream.code = 'ogghq'
    stream.name = 'Vorbis HQ'
    stream.type = Stream.TYPES.OGG
    stream.quality = 6
    rfk.database.session.add(stream)
    stream = Stream()
    stream.mount = '/radio.mp3'
    stream.code = 'mp3'
    stream.name = 'MPEG Layer3'
    stream.type = Stream.TYPES.MP3
    stream.quality = 4
    rfk.database.session.add(stream)
    rfk.database.session.commit()


def add_relays():
    relay = Relay()
    relay.address = '192.168.122.222'
    relay.type = Relay.TYPE.MASTER
    relay.status = Relay.STATUS.UNKNOWN
    relay.port = 8000
    relay.admin_username = 'admin'
    relay.admin_password = 'entengruetze'
    relay.auth_username = 'master'
    relay.auth_password = 'master'
    relay.relay_password = 'radiowegrelayen'
    relay.relay_username = 'relay'
    rfk.database.session.add(relay)
    rfk.database.session.commit()

def add_settings():
    settings = []
    settings.append(Setting.add_setting('use_icy', 'Use ICY-Tags for unplanned Shows', Setting.TYPES.INT))
    settings.append(Setting.add_setting('show_def_name', 'Default Name for new Shows', Setting.TYPES.STR))
    settings.append(Setting.add_setting('show_def_desc', 'Default Description for new Shows', Setting.TYPES.STR))
    settings.append(Setting.add_setting('show_def_tags', 'Default Tags for new Shows', Setting.TYPES.STR))
    for setting in settings:
        rfk.database.session.add(setting)
    rfk.database.session.commit()    
    
if __name__ == '__main__':
    current_dir = os.path.dirname(os.path.dirname(os.path.abspath(__file__)))
    rfk.init(current_dir)
    rfk.database.init_db("%s://%s:%s@%s/%s?charset=utf8" % (rfk.CONFIG.get('database', 'engine'),
                                                            rfk.CONFIG.get('database', 'username'),
                                                            rfk.CONFIG.get('database', 'password'),
                                                            rfk.CONFIG.get('database', 'host'),
                                                            rfk.CONFIG.get('database', 'database')))
    add_settings()
    add_users()
    add_shows()
    add_tracks()
    add_streams()
    add_relays()
    add_news()
    add_apikey()
    <|MERGE_RESOLUTION|>--- conflicted
+++ resolved
@@ -19,53 +19,6 @@
         print "[users] Added %s" % user.username
     rfk.database.session.commit()
     
-<<<<<<< HEAD
-    import rfk.site
-    from rfk.site import db
-
-    def add_users():
-        users = []
-        users.append(rfk.User('MrLoom', rfk.User.make_password('wegbuxen'), rfk.User.make_password('wegbuxen')))
-        users.append(rfk.User('teddydestodes', rfk.User.make_password('drama'), rfk.User.make_password('queen')))
-        users.append(rfk.User('kawaiidesu', rfk.User.make_password('uguuu'), rfk.User.make_password('uguuu')))
-        users.append(rfk.User('baffbuff', rfk.User.make_password('baff'), rfk.User.make_password('buff')))
-        for user in users:
-            db.session.add(user)
-            print "[users] Added %s" % user.name
-        db.session.commit()
-        
-    def add_shows():
-        shows = []
-        
-        show = rfk.Show('Testsendung #1', 'Testbeschreibung')
-        show.end = None
-        show.flags = rfk.Show.FLAGS.UNPLANNED
-        shows.append(show)
-        
-        show = rfk.Show('Testsendung #2', 'Hurf Durf')
-        show.end = datetime.datetime.utcnow() + datetime.timedelta(hours=1)
-        show.flags = rfk.Show.FLAGS.PLANNED
-        shows.append(show)
-        
-        for show in shows:
-            user = rfk.User.get_user(db.session, 'teddydestodes')
-            user.shows.append(show)
-            user = rfk.User.get_user(db.session, 'MrLoom')
-            user.shows.append(show)
-            print "[shows] Added '%s' (%s)" % (show.name, show.description)
-            
-        db.session.commit()
-    
-    def add_news():
-        news = []
-        news.append(rfk.News(rfk.User.get_user(db.session, 'MrLoom').get_id(), 'Hallo Welt', 'Hallo Loom'))
-        news.append(rfk.News(rfk.User.get_user(db.session, 'teddydestodes').get_id(), 'Ich', 'ausversehen'))
-        for newz in news:
-            newz.time = datetime.datetime.utcnow()
-            db.session.add(newz)
-            print "[news] Added news from user %s" % newz.user
-        db.session.commit()
-=======
 def add_shows():
     shows = []
     
@@ -74,7 +27,6 @@
     show.end = None
     show.flags = Show.FLAGS.UNPLANNED
     shows.append(show)
->>>>>>> ff4abe19
     
     show = Show(name='Testsendung #2', description='Hurf Durf')
     show.begin = datetime.datetime.utcnow()
