<<<<<<< HEAD
import os
import inspect
from pprint import pprint
import datetime
import rfk
import rfk.database
from rfk.database.base import User, News, ApiKey
from rfk.database.show import Show, Tag
from rfk.database.track import Track
from rfk.database.streaming import Stream, Relay


def add_users():
    users = []
    users.append(User.add_user('mrloom', 'mrluhm'))
    users.append(User.add_user('teddydestodes', 'drama'))
    for user in users:
        rfk.database.session.add(user)
        print "[users] Added %s" % user.username
    rfk.database.session.commit()
    
def add_shows():
    shows = []
    
    show = Show(name='Testsendung #1', description='Testbeschreibung')
    show.begin = datetime.datetime.utcnow()
    show.end = None
    show.flags = Show.FLAGS.UNPLANNED
    shows.append(show)
    
    show = Show(name='Testsendung #2', description='Hurf Durf')
    show.end = datetime.datetime.utcnow() + datetime.timedelta(hours=1)
    show.flags = Show.FLAGS.PLANNED
    shows.append(show)
    
    for show in shows:
        user = User.get_user(username='teddydestodes')
        show.add_user(user)
        rfk.database.session.commit()
        user = User.get_user(username='MrLoom')
        show.add_user(user)
        rfk.database.session.commit()
        rfk.database.session.add(show)
        print "[shows] Added '%s' (%s)" % (show.name, show.description)
    rfk.database.session.commit()

def add_news():
    news = []
    news.append(News(user = User.get_user(username='MrLoom'), title='Hallo Welt', content='Hallo Loom'))
    news.append(News(user = User.get_user(username='teddydestodes'), title='Ich', content='ausversehen'))
    for newz in news:
        newz.time = datetime.datetime.utcnow()
        rfk.database.session.add(newz)
        print "[news] Added news from user %s" % newz.user
    rfk.database.session.commit()

def add_apikey():
    key = ApiKey(user = User.get_user(username='MrLoom'), application='Testo')
    key.gen_key()
    rfk.database.session.add(key)
    rfk.database.session.commit()
    print "[apikeys] Added key %s for user %s" % (key.key, key.user)

def add_tracks():
    show = Show.query.get(1)
    t = Track.new_track(show, "penis", "mann")
    rfk.database.session.add(t)
    rfk.database.session.commit()
    t = Track.new_track(show, "penis2", "mann")
    rfk.database.session.add(t)
    rfk.database.session.commit()
    t = Track.new_track(show, "penis2", "mann2")
    rfk.database.session.add(t)
    rfk.database.session.commit()
    t = Track.new_track(show, "penis", "mann2")
    rfk.database.session.add(t)
    rfk.database.session.commit()

def add_streams():
    stream = Stream()
    stream.mount = '/radio.ogg'
    stream.code = 'ogg'
    stream.name = 'Vorbis'
    stream.type = Stream.TYPES.OGG
    stream.quality = 3
    rfk.database.session.add(stream)
    stream = Stream()
    stream.mount = '/radiohq.ogg'
    stream.code = 'ogghq'
    stream.name = 'Vorbis HQ'
    stream.type = Stream.TYPES.OGG
    stream.quality = 6
    rfk.database.session.add(stream)
    stream = Stream()
    stream.mount = '/radio.mp3'
    stream.code = 'mp3'
    stream.name = 'MPEG Layer3'
    stream.type = Stream.TYPES.MP3
    stream.quality = 4
    rfk.database.session.add(stream)
    rfk.database.session.commit()


def add_relays():
    relay = Relay()
    relay.address = '192.168.122.222'
    relay.type = Relay.TYPE.MASTER
    relay.status = Relay.STATUS.UNKNOWN
    relay.port = 8000
    relay.admin_username = 'admin'
    relay.admin_password = 'entengruetze'
    relay.auth_username = 'master'
    relay.auth_password = 'master'
    relay.relay_password = 'radiowegrelayen'
    relay.relay_username = 'relay'
    rfk.database.session.add(relay)
    rfk.database.session.commit()

if __name__ == '__main__':
    current_dir = os.path.dirname(os.path.dirname(os.path.abspath(__file__)))
    rfk.init(current_dir)
    rfk.database.init_db("%s://%s:%s@%s/%s?charset=utf8" % (rfk.CONFIG.get('database', 'engine'),
                                                            rfk.CONFIG.get('database', 'username'),
                                                            rfk.CONFIG.get('database', 'password'),
                                                            rfk.CONFIG.get('database', 'host'),
                                                            rfk.CONFIG.get('database', 'database')))
    add_users()
    add_shows()
    add_tracks()
    add_streams()
    add_relays()
    add_news()
    add_apikey()
=======
import os
import inspect
from pprint import pprint
import datetime
import rfk
import rfk.database
from rfk.database.base import User, News, ApiKey
from rfk.database.show import Show, Tag
from rfk.database.track import Track
from rfk.database.streaming import Stream


def add_users():
    users = []
    users.append(User.add_user('mrloom', 'mrluhm'))
    users.append(User.add_user('teddydestodes', 'drama'))
    for user in users:
        rfk.database.session.add(user)
        print "[users] Added %s" % user.username
    rfk.database.session.commit()
    
def add_shows():
    shows = []
    
    show = Show(name='Testsendung #1', description='Testbeschreibung')
    show.begin = datetime.datetime.utcnow()
    show.end = None
    show.flags = Show.FLAGS.UNPLANNED
    shows.append(show)
    
    show = Show(name='Testsendung #2', description='Hurf Durf')
    show.end = datetime.datetime.utcnow() + datetime.timedelta(hours=1)
    show.flags = Show.FLAGS.PLANNED
    shows.append(show)
    
    for show in shows:
        user = User.get_user(username='teddydestodes')
        show.add_user(user)
        rfk.database.session.commit()
        user = User.get_user(username='MrLoom')
        show.add_user(user)
        rfk.database.session.commit()
        rfk.database.session.add(show)
        print "[shows] Added '%s' (%s)" % (show.name, show.description)
    rfk.database.session.commit()

def add_news():
    news = []
    news.append(News(user = User.get_user(username='MrLoom'), title='Hallo Welt', content='Hallo Loom'))
    news.append(News(user = User.get_user(username='teddydestodes'), title='Ich', content='ausversehen'))
    for newz in news:
        newz.time = datetime.datetime.utcnow()
        rfk.database.session.add(newz)
        print "[news] Added news from user %s" % newz.user
    rfk.database.session.commit()

def add_apikey():
    key = ApiKey(user = User.get_user(username='MrLoom'), application='Testo')
    key.gen_key()
    rfk.database.session.add(key)
    rfk.database.session.commit()
    print "[apikeys] Added key %s for user %s" % (key.key, key.user)

def add_tracks():
    show = Show.query.get(1)
    t = Track.new_track(show, "penis", "mann")
    rfk.database.session.add(t)
    rfk.database.session.commit()
    t = Track.new_track(show, "penis2", "mann")
    rfk.database.session.add(t)
    rfk.database.session.commit()
    t = Track.new_track(show, "penis2", "mann2")
    rfk.database.session.add(t)
    rfk.database.session.commit()
    t = Track.new_track(show, "penis", "mann2")
    rfk.database.session.add(t)
    rfk.database.session.commit()

def add_streams():
    stream = Stream()
    stream.mount = '/radio.ogg'
    stream.code = 'ogg'
    stream.name = 'Vorbis'
    stream.type = Stream.TYPES.OGG
    stream.quality = 3
    rfk.database.session.add(stream)
    stream = Stream()
    stream.mount = '/radiohq.ogg'
    stream.code = 'ogghq'
    stream.name = 'Vorbis HQ'
    stream.type = Stream.TYPES.OGG
    stream.quality = 6
    rfk.database.session.add(stream)
    stream = Stream()
    stream.mount = '/radio.mp3'
    stream.code = 'mp3'
    stream.name = 'MPEG Layer3'
    stream.type = Stream.TYPES.MP3
    stream.quality = 4
    rfk.database.session.add(stream)
    rfk.database.session.commit()

if __name__ == '__main__':
    current_dir = os.path.dirname(os.path.dirname(os.path.abspath(__file__)))
    rfk.init(current_dir)
    rfk.database.init_db("%s://%s:%s@%s/%s?charset=utf8" % (rfk.CONFIG.get('database', 'engine'),
                                                            rfk.CONFIG.get('database', 'username'),
                                                            rfk.CONFIG.get('database', 'password'),
                                                            rfk.CONFIG.get('database', 'host'),
                                                            rfk.CONFIG.get('database', 'database')))
    add_users()
    add_shows()
    add_tracks()
    add_streams()
    add_news()
    add_apikey()
>>>>>>> 077c7071
    <|MERGE_RESOLUTION|>--- conflicted
+++ resolved
@@ -1,4 +1,3 @@
-<<<<<<< HEAD
 import os
 import inspect
 from pprint import pprint
@@ -132,122 +131,4 @@
     add_relays()
     add_news()
     add_apikey()
-=======
-import os
-import inspect
-from pprint import pprint
-import datetime
-import rfk
-import rfk.database
-from rfk.database.base import User, News, ApiKey
-from rfk.database.show import Show, Tag
-from rfk.database.track import Track
-from rfk.database.streaming import Stream
-
-
-def add_users():
-    users = []
-    users.append(User.add_user('mrloom', 'mrluhm'))
-    users.append(User.add_user('teddydestodes', 'drama'))
-    for user in users:
-        rfk.database.session.add(user)
-        print "[users] Added %s" % user.username
-    rfk.database.session.commit()
-    
-def add_shows():
-    shows = []
-    
-    show = Show(name='Testsendung #1', description='Testbeschreibung')
-    show.begin = datetime.datetime.utcnow()
-    show.end = None
-    show.flags = Show.FLAGS.UNPLANNED
-    shows.append(show)
-    
-    show = Show(name='Testsendung #2', description='Hurf Durf')
-    show.end = datetime.datetime.utcnow() + datetime.timedelta(hours=1)
-    show.flags = Show.FLAGS.PLANNED
-    shows.append(show)
-    
-    for show in shows:
-        user = User.get_user(username='teddydestodes')
-        show.add_user(user)
-        rfk.database.session.commit()
-        user = User.get_user(username='MrLoom')
-        show.add_user(user)
-        rfk.database.session.commit()
-        rfk.database.session.add(show)
-        print "[shows] Added '%s' (%s)" % (show.name, show.description)
-    rfk.database.session.commit()
-
-def add_news():
-    news = []
-    news.append(News(user = User.get_user(username='MrLoom'), title='Hallo Welt', content='Hallo Loom'))
-    news.append(News(user = User.get_user(username='teddydestodes'), title='Ich', content='ausversehen'))
-    for newz in news:
-        newz.time = datetime.datetime.utcnow()
-        rfk.database.session.add(newz)
-        print "[news] Added news from user %s" % newz.user
-    rfk.database.session.commit()
-
-def add_apikey():
-    key = ApiKey(user = User.get_user(username='MrLoom'), application='Testo')
-    key.gen_key()
-    rfk.database.session.add(key)
-    rfk.database.session.commit()
-    print "[apikeys] Added key %s for user %s" % (key.key, key.user)
-
-def add_tracks():
-    show = Show.query.get(1)
-    t = Track.new_track(show, "penis", "mann")
-    rfk.database.session.add(t)
-    rfk.database.session.commit()
-    t = Track.new_track(show, "penis2", "mann")
-    rfk.database.session.add(t)
-    rfk.database.session.commit()
-    t = Track.new_track(show, "penis2", "mann2")
-    rfk.database.session.add(t)
-    rfk.database.session.commit()
-    t = Track.new_track(show, "penis", "mann2")
-    rfk.database.session.add(t)
-    rfk.database.session.commit()
-
-def add_streams():
-    stream = Stream()
-    stream.mount = '/radio.ogg'
-    stream.code = 'ogg'
-    stream.name = 'Vorbis'
-    stream.type = Stream.TYPES.OGG
-    stream.quality = 3
-    rfk.database.session.add(stream)
-    stream = Stream()
-    stream.mount = '/radiohq.ogg'
-    stream.code = 'ogghq'
-    stream.name = 'Vorbis HQ'
-    stream.type = Stream.TYPES.OGG
-    stream.quality = 6
-    rfk.database.session.add(stream)
-    stream = Stream()
-    stream.mount = '/radio.mp3'
-    stream.code = 'mp3'
-    stream.name = 'MPEG Layer3'
-    stream.type = Stream.TYPES.MP3
-    stream.quality = 4
-    rfk.database.session.add(stream)
-    rfk.database.session.commit()
-
-if __name__ == '__main__':
-    current_dir = os.path.dirname(os.path.dirname(os.path.abspath(__file__)))
-    rfk.init(current_dir)
-    rfk.database.init_db("%s://%s:%s@%s/%s?charset=utf8" % (rfk.CONFIG.get('database', 'engine'),
-                                                            rfk.CONFIG.get('database', 'username'),
-                                                            rfk.CONFIG.get('database', 'password'),
-                                                            rfk.CONFIG.get('database', 'host'),
-                                                            rfk.CONFIG.get('database', 'database')))
-    add_users()
-    add_shows()
-    add_tracks()
-    add_streams()
-    add_news()
-    add_apikey()
->>>>>>> 077c7071
     