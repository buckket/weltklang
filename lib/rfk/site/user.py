'''
Created on 16.05.2012

@author: teddydestodes
'''
from flask import Blueprint, render_template
import rfk
from datetime import datetime
from rfk.database.base import User
user = Blueprint('user',__name__)

@user.route('/', methods=['get'])
def list():
    users = User.query.all()
    return render_template('user/list.html', users=users)

@user.route('/<user>')
def info(user):
    user = User.get_user(username=user)
    if user:
        out = {}
        out['username'] = user.name
<<<<<<< HEAD
        out['info'] = {'totaltime': user.get_stream_time(db.session)}
        ushows = db.session.query(Show).join(UserShow).filter(UserShow.user==user, Show.begin > datetime.utcnow()).order_by(Show.begin.asc())[:5]
        lshows = db.session.query(Show).join(UserShow).filter(UserShow.user==user, Show.end <= datetime.utcnow()).order_by(Show.end.desc())[:5]
=======
        #out['info'] = {'totaltime': user.get_stream_time(db.session)}
        #ushows = db.session.query(Show).join(UserShow).filter(UserShow.user==user, Show.begin > datetime.today()).order_by(Show.begin.asc())[:5]
        #lshows = db.session.query(Show).join(UserShow).filter(UserShow.user==user, Show.end <= datetime.today()).order_by(Show.end.desc())[:5]
>>>>>>> ff4abe19
        
        #out['shows'] = {'upcomming': ushows,
        #                'last': lshows
        #                }
        return render_template('user/info.html', username=user.name, info=out['info'], shows=out['shows'])
    else:
        return render_template('user/info.html', undefined=True)<|MERGE_RESOLUTION|>--- conflicted
+++ resolved
@@ -20,15 +20,9 @@
     if user:
         out = {}
         out['username'] = user.name
-<<<<<<< HEAD
-        out['info'] = {'totaltime': user.get_stream_time(db.session)}
-        ushows = db.session.query(Show).join(UserShow).filter(UserShow.user==user, Show.begin > datetime.utcnow()).order_by(Show.begin.asc())[:5]
-        lshows = db.session.query(Show).join(UserShow).filter(UserShow.user==user, Show.end <= datetime.utcnow()).order_by(Show.end.desc())[:5]
-=======
         #out['info'] = {'totaltime': user.get_stream_time(db.session)}
         #ushows = db.session.query(Show).join(UserShow).filter(UserShow.user==user, Show.begin > datetime.today()).order_by(Show.begin.asc())[:5]
         #lshows = db.session.query(Show).join(UserShow).filter(UserShow.user==user, Show.end <= datetime.today()).order_by(Show.end.desc())[:5]
->>>>>>> ff4abe19
         
         #out['shows'] = {'upcomming': ushows,
         #                'last': lshows
