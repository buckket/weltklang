--- conflicted
+++ resolved
@@ -19,15 +19,13 @@
 
 db = SQLAlchemy(app)
 db.Model = rfk.Base
-<<<<<<< HEAD
+
 from . import user
 app.register_blueprint(user.user, url_prefix='/user')
-=======
 
 from rfk.api import api
 app.register_blueprint(api, url_prefix='/api')
 
->>>>>>> abfae710
 @app.route('/')
 def index():
     news = db.session.query(rfk.News).all()
