--- conflicted
+++ resolved
@@ -1,12 +1,12 @@
-<<<<<<< HEAD
 from sqlalchemy.orm import relationship, mapper
 from sqlalchemy import Table
 from ConfigParser import SafeConfigParser
 from itertools import count, izip
 from collections import OrderedDict, Set
 import os
+
+
 CONFIG = SafeConfigParser()
-
 
 
 class SET(Set):
@@ -196,497 +196,4 @@
                 'permission_id': user_permissions.c.permission,
                 'user': relationship(User),
                 'permission': relationship(Permission)
-                                                         })
-=======
-from sqlalchemy import *
-from sqlalchemy.sql import expression
-from sqlalchemy.orm import relationship, backref, exc
-import sqlalchemy.types as types
-from sqlalchemy.ext.declarative import declarative_base
-from sqlalchemy.dialects.mysql import INTEGER
-from sqlalchemy.ext.compiler import compiles
-from struct import pack, unpack
-from time import time
-
-import datetime
-import hashlib
-import ipaddr
-
-from ConfigParser import SafeConfigParser
-from passlib.hash import bcrypt
-
-
-import os, os.path
-
-
-Base = declarative_base()
-config = SafeConfigParser()
-
-class INetAddress(types.TypeDecorator):
-    '''INET_ATON/NTOA Datatype
-    '''
-
-    impl = types.INTEGER
-    
-    def load_dialect_impl(self, dialect):
-        return dialect.type_descriptor(INTEGER(unsigned=True))
-
-    def process_bind_param(self, value, dialect):
-        _addr = ipaddr.IPAddress(value).packed()
-        return unpack('!L', _addr)[0]
-        
-    def process_result_value(self, value, dialect):
-        _addr = pack('!L', value)
-        return ipaddr.IPAddress(_addr).exploded()
-
-
-class User(Base):
-    __tablename__ = 'users'
-    user = Column(INTEGER(unsigned=True), primary_key=True, autoincrement=True)
-    name = Column(String(50), unique=True)
-    password = Column(String(128))
-    streampassword = Column(String(128))
-    shows = relationship('Show', secondary='user_shows', backref='users')
-    status = Column(INTEGER(unsigned=True))
-
-    STATUS_NONE = 0
-    STATUS_STREAMING = 1
-
-    def __init__(self, name, password, streampassword):
-        self.name = name
-        self.password = password
-        self.streampassword = streampassword
-        self.authenticated = False
-    
-    def get_id(self):
-        return unicode(self.user)
-    
-    def is_anonymous(self):
-        return False
-    
-    def is_active(self):
-        return True
-    
-    def is_authenticated(self):
-        return True
-    
-    def is_admin(self, session):
-        result = session.query(UserSetting).filter(UserSetting.user_id == self.user).filter(UserSetting.key == 'admin').filter(UserSetting.value == 'true').first()
-        if result:
-            return True
-        else:
-            return False
-    
-    def check_password(self, session, password):
-        try:
-            return bcrypt.verify(password, self.password)
-        except ValueError:
-            print  hashlib.sha1(password).hexdigest()
-            if hashlib.sha1(password).hexdigest() == self.password:
-                self.password = User.makePassword(password)
-                session.commit()
-                return True
-            else:
-                return False
-    
-    @staticmethod
-    def get_user(session, username=None, id=None):
-        if username:
-            return session.query(User).filter(User.name == username).first()
-        elif id:
-            return session.query(User).get(id)
-        return None
-    
-    def check_stream_password(self, password):
-        return bcrypt.verify(password, self.streampassword)
-
-    def check_username(self, username):
-        if username.contains('|'):
-            return False
-        elif len(username) < 3:
-            return False
-        else:
-            return True
-    
-    def get_stream_time(self, session):
-        time = session.query(User, func.sec_to_time(func.sum(func.time_to_sec(func.timediff(Show.end, Show.begin))))).join(user_shows).join(Show).filter(Show.end != None, User.user == self.user, Show.begin <= datetime.datetime.today()).group_by(User.user).order_by(func.sec_to_time(func.sum(func.time_to_sec(func.timediff(Show.end, Show.begin)))).desc()).first()
-        if time == None:
-            return datetime.timedelta(0)
-        else:
-            return time[1]
-    
-    def connect(self, session):
-        session.query(User).filter(User.status == User.STATUS_STREAMING).update(status=User.STATUS_STREAMING)
-        self.status = User.STATUS_STREAMING
-        
-    def disconnect(self):
-        self.status = User.STATUS_NONE
-        
-    @staticmethod        
-    def make_password(password):
-        return bcrypt.encrypt(password)
-    
-    @staticmethod
-    def get_top_user_by_show(session):
-        return session.query(User, func.count()).join(user_shows).join(Show).group_by(User.user).order_by(func.count().desc())[:50]
-    @staticmethod
-    def get_top_user_by_show_length(session):
-        return session.query(User, func.sec_to_time(func.sum(func.time_to_sec(func.timediff(Show.end, Show.begin))))).join(user_shows).join(Show).filter(Show.end != None).group_by(User.user).order_by(func.sec_to_time(func.sum(func.time_to_sec(func.timediff(Show.end, Show.begin)))).desc())[:50]
-    
-class UserSetting(Base):
-    __tablename__ = 'usersettings'
-    usersetting = Column(INTEGER(unsigned=True), primary_key=True, autoincrement=True)
-    user_id = Column('user', INTEGER(unsigned=True), ForeignKey('users.user', onupdate="CASCADE", ondelete="RESTRICT"))
-    user = relationship('User', backref='usersettings')
-    key = Column(String(255))
-    value = Column(String(255))
-    
-class News(Base):
-    __tablename__ = 'news'
-    news = Column(INTEGER(unsigned=True), primary_key=True, autoincrement=True)
-    time = Column(DateTime)
-    user_id = Column('user', INTEGER(unsigned=True), ForeignKey('users.user', onupdate="CASCADE", ondelete="RESTRICT"))
-    user = relationship('User', backref='news')
-    title = Column(String(255))
-    content = Column(Text)
-
-class IRCUser(Base):
-    __tablename__ = 'ircusers'
-    ircuser = Column(INTEGER(unsigned=True), primary_key=True, autoincrement=True)
-    hostmask = Column(String(255))
-    user_id = Column('user', INTEGER(unsigned=True), ForeignKey('users.user', onupdate="CASCADE", ondelete="RESTRICT"))
-    user = relationship('User', backref='ircusers')
-
-user_shows = Table('user_shows', Base.metadata,
-     Column('user', INTEGER(unsigned=True), ForeignKey('users.user'), primary_key=True),
-     Column('show', INTEGER(unsigned=True), ForeignKey('shows.show'), primary_key=True),
-     Column('role', INTEGER(unsigned=True))
-)
-
-class Series(Base):
-    __tablename__ = 'series'
-    series = Column(INTEGER(unsigned=True), primary_key=True, autoincrement=True)
-    name = Column(String(50))
-    description = Column(Text)
-
-class Tag(Base):
-    __tablename__ = 'tags'
-    tag = Column(INTEGER(unsigned=True), primary_key=True, autoincrement=True)
-    name = name = Column(String(50), unique=True)
-
-    @staticmethod
-    def parse_tags(session, tags):
-        r = []
-        for tag in tags.split(' '):
-            t = session.query(Tag).filter(Tag.name == tag).first()
-            if t == None:
-                t = Tag(name=tag)
-                session.add(t)
-            r.append(t)
-        return r
-    
-show_tags = Table('show_tags', Base.metadata,
-     Column('show', INTEGER(unsigned=True), ForeignKey('shows.show'), primary_key=True),
-     Column('tag', INTEGER(unsigned=True), ForeignKey('tags.tag'), primary_key=True),
-)
-
-show_listener = Table('show_listener', Base.metadata,
-     Column('show', INTEGER(unsigned=True), ForeignKey('shows.show'), primary_key=True),
-     Column('listener', INTEGER(unsigned=True), ForeignKey('listeners.listener'), primary_key=True),
-)
-
-class Show(Base):
-    __tablename__ = 'shows'
-    show = Column(INTEGER(unsigned=True), primary_key=True, autoincrement=True)
-    series = Column(INTEGER(unsigned=True), ForeignKey('series.series', onupdate="CASCADE", ondelete="RESTRICT"))
-    begin = Column(DateTime)
-    end = Column(DateTime)
-    name = Column(String(50))
-    description = Column(Text)
-    tags = relationship('Tag', secondary='show_tags', backref='shows')
-    listeners = relationship('Listener', secondary='show_listener', backref='shows')
-    flags = Column(INTEGER(unsigned=True))
-    
-    
-    SHOW_DELETED = 1
-    SHOW_RECORD = 2
-    SHOW_PLANNED = 4
-    SHOW_UNPLANNED = 8
-    
-    @staticmethod
-    def get_current_shows(session, user=None):
-        clauses = []
-        clauses.append(and_(Show.begin <= datetime.datetime.today(), or_(Show.end >= datetime.datetime.today(), Show.end == None)))
-        if user != None:
-            clauses.append(User.user == user.user)
-        return session.query(Show).join(user_shows).join(User).filter(*clauses).order_by(Show.begin.desc(),Show.end.asc()).all()
-    
-    def end_show(self,now=datetime.datetime.today()):
-        if self.end == None:
-            self.end = now
-        for song in self.songs:
-            if song.end == None:
-                song.end = now
-        
-    def get_user_role(self, session, user):
-        return session.query(user_shows).filter_by(show=self.show, user=user.user).first()[2]
-    
-    def get_listener(self, session):
-        return session.query(Listener).filter(self.begin < Listener.disconnect,self.end > Listener.connect).all()
-    
-    def update_tags(self, session, tags):
-        newtags = Tag.parseTags(session, tags)
-        for tag in newtags:
-            if tag not in self.tags:
-                self.tags.append(tag)
-        for tag in self.tags:
-            if tag not in newtags:
-                self.tags.remove(tag)
-
-class Artist(Base):
-    __tablename__ = 'artists'
-    artist = Column(INTEGER(unsigned=True), primary_key=True, autoincrement=True)
-    name = Column(String(255))
-    flags = Column(INTEGER(unsigned=True))
-    
-    @staticmethod
-    def get_top_artists(session):
-        return session.query(Artist, func.count()).join(Title).join(Song).group_by(Artist.artist).order_by(func.count().desc())[:50]
-    
-    @staticmethod
-    def check_artist(session, artist):
-        metaArtist = session.query(MetaArtist).filter(MetaArtist.name == artist).first()
-        if metaArtist == None :
-            metaArtist = MetaArtist(name=artist)
-            session.add(metaArtist)
-            art = Artist(name=artist)
-            session.add(art)
-            metaArtist.artist = art
-        return metaArtist.artist
-
-class Title(Base):
-    __tablename__ = 'titles'
-    title = Column(INTEGER(unsigned=True), primary_key=True, autoincrement=True)
-    artist_id = Column('artist', INTEGER(unsigned=True), ForeignKey('artists.artist', onupdate="CASCADE", ondelete="RESTRICT"))
-    artist = relationship('Artist', backref='titles')
-    name = Column(String(255))
-    duration = Column(INTEGER(unsigned=True))
-    flags = Column(INTEGER(unsigned=True))
-    
-    @staticmethod
-    def get_top_titles(session):
-        return session.query(Title, func.count()).join(Song).group_by(Title.title).order_by(func.count().desc())[:50]
-    
-    @staticmethod
-    def check_title(session, artist, title, begin=None, end=None):
-        metaTitle = session.query(MetaTitle).join(Title).join(Artist).join(MetaArtist).filter(and_(MetaTitle.name == title, MetaArtist.name == artist)).first()
-        if metaTitle == None :
-            metaTitle = MetaTitle(name=title)
-            session.add(metaTitle)
-            tit = Title(name=title)
-            tit.artist = Artist.checkArtist(session, artist)
-            metaTitle.title = tit
-            session.add(tit)
-        if begin != None and end != None:
-            metaTitle.addDuration(begin, end)
-        return metaTitle.title
-
-class MetaArtist(Base):
-    __tablename__ = 'metaArtists'
-    metaArtist = Column(INTEGER(unsigned=True), primary_key=True, autoincrement=True)
-    artist_id = Column('artist', INTEGER(unsigned=True), ForeignKey('artists.artist', onupdate="CASCADE", ondelete="RESTRICT"))
-    artist = relationship('Artist', backref='metaArtists')
-    name = Column(String(255), unique=True)
-    
-class MetaTitle(Base):
-    __tablename__ = 'metaTitles'
-    metaTitle = Column(INTEGER(unsigned=True), primary_key=True, autoincrement=True)
-    title_id = Column('title', INTEGER(unsigned=True), ForeignKey('titles.title', onupdate="CASCADE", ondelete="RESTRICT"))
-    title = relationship('Title', backref='metaTitles')
-    
-    name = Column(String(255))
-    duration = Column(INTEGER(unsigned=True))
-    duration_weight = Column(INTEGER(unsigned=True))
-    
-    def add_duration(self, begin, end):
-        '''adds a new duration to this metaTitle'''
-        diff = end - begin
-        duration = diff.days * 86400 + diff.seconds
-        if self.duration_weight > 0 :
-            self.duration = ((self.duration * self.duration_weight) + duration) / (self.duration_weight + 1)
-            self.duration_weight += 1
-        else :
-            self.duration = duration
-            self.duration_weight = 1
-        
-class Song(Base):
-    __tablename__ = 'songs'
-    song = Column(INTEGER(unsigned=True), primary_key=True, autoincrement=True)
-    begin = Column(DateTime)
-    end = Column(DateTime)
-    title_id = Column('title', INTEGER(unsigned=True), ForeignKey('titles.title', onupdate="CASCADE", ondelete="RESTRICT"))
-    title = relationship('Title', backref='songs')
-    show_id = Column('show', INTEGER(unsigned=True), ForeignKey('shows.show', onupdate="CASCADE", ondelete="RESTRICT"))
-    show = relationship('Show', backref='songs')
-    
-    @staticmethod
-    def begin_song(session,begin,artist,title,show):
-        song = Song.getCurrentSong(session)
-        if song:
-            song.endSong(session)
-        
-        title = Title.checkTitle(session, artist, title, begin)
-        song = Song(begin=begin, title=title, show=show)
-        return song
-
-    def end_song(self,session):
-        self.end = datetime.datetime.today()
-        #ohh gawd, i failed at desining the database
-        #Title.checkTitle(session, self.title., title, self.end,self.end)
-    
-    @staticmethod
-    def get_current_song(session):
-        return session.query(Song).filter(Song.end == None).order_by(Song.song.desc()).first()
-    
-stream_relays = Table('stream_relays', Base.metadata,
-     Column('stream', INTEGER(unsigned=True), ForeignKey('streams.stream'), primary_key=True),
-     Column('relay', INTEGER(unsigned=True), ForeignKey('relays.relay'), primary_key=True)
-)
-
-class Relay(Base):
-    __tablename__ = 'relays'
-    relay = Column(INTEGER(unsigned=True), primary_key=True, autoincrement=True)
-    name = Column(String(50))
-    hostname = Column(String(128))
-    port = Column(INTEGER(unsigned=True))
-    type = Column(INTEGER(unsigned=True))
-    bandwidth = Column(INTEGER(unsigned=True))
-    traffic = Column(INTEGER(unsigned=True))
-    status = Column(INTEGER(unsigned=True))
-    query_method = Column(INTEGER(unsigned=True))
-    query_username = Column(String(50))
-    query_password = Column(String(50))
-    
-    TYPE_MASTER = 1
-    TYPE_RELAY = 2
-    
-    STATUS_OFFLINE = 0
-    STATUS_ONLINE = 1
-    
-    QUERY_VNSTAT = 1
-    QUERY_ICECAST_KH = 2
-    
-    def get_load(self):
-        return (self.traffic / self.bandwith)
-    
-    @staticmethod
-    def get_best_relay(session):
-        relays = session.query(Relay).filter(Relay.status == Relay.STATUS_ONLINE).all()
-        minLoad = 1
-        bestRelay = None
-        for relay in relays:
-            if relay.getLoad() < minLoad:
-                minLoad = relay.getLoad()
-                bestRelay = relay
-        return bestRelay
-        
-
-class Stream(Base):
-    __tablename__ = 'streams'
-    stream = Column(INTEGER(unsigned=True), primary_key=True, autoincrement=True)
-    relays = relationship('Relay', secondary='stream_relays', backref='streams')
-    mountpoint = Column(String(50))
-    name = Column(String(50))
-    description = Column(String(50))
-    type = Column(INTEGER(unsigned=True))
-    quality = Column(INTEGER)
-    username = Column(String(50))
-    password = Column(String(50))
-    
-    TYPE_MP3 = 1
-    TYPE_AACP = 2
-    TYPE_OGG = 3
-    TYPE_OPUS = 4
-    
-    def get_url(self, relay):
-        return "http://%s:%d%s" % (relay.hostname, relay.port, self.mountpoint)
-    
-    def add(self, session, relay):
-        session.query(Listener).filter(and_(Listener.relay == relay, Listener.stream == self, Listener.disconnect == None)).update({Listener.disconnect: datetime.datetime.today()})
-        
-    def remove(self, session, relay):
-        session.query(Listener).filter(and_(Listener.relay == relay, Listener.stream == self, Listener.disconnect == None)).update({Listener.disconnect: datetime.datetime.today()})
-
-
-class Listener(Base):
-    __tablename__ = 'listeners'
-    listener = Column(INTEGER(unsigned=True), primary_key=True, autoincrement=True)
-    connect = Column(DateTime)
-    disconnect = Column(DateTime)
-    address = Column(INetAddress)
-    useragent = Column(String(255))
-    relay_id = Column('relay', INTEGER(unsigned=True), ForeignKey('relays.relay', onupdate="CASCADE", ondelete="RESTRICT"))
-    relay = relationship('Relay', backref='listeners')
-    stream_id = Column('stream', INTEGER(unsigned=True), ForeignKey('streams.stream', onupdate="CASCADE", ondelete="RESTRICT"))
-    stream = relationship('Stream', backref='listeners')
-    client = Column(INTEGER(unsigned=True))
-    
-    @staticmethod
-    def set_disconnected(session, relay, stream, client):
-        listener = session.query(Listener).filter(and_(Listener.relay == relay, Listener.stream == stream, Listener.client == client, Listener.disconnect == None)).first()
-        listener.disconnect = datetime.datetime.today()
-        
-class ApiKey(Base):
-    __tablename__ = 'apikeys'
-    apikey = Column(INTEGER(unsigned=True), primary_key=True, autoincrement=True)
-    application = Column(String(128))
-    description = Column(Text)
-    key = Column(String(128), unique=True)
-    user_id = Column('user', INTEGER(unsigned=True), ForeignKey('users.user', onupdate="CASCADE", ondelete="CASCADE"))
-    user = relationship('User', backref='apikeys')
-    flag = Column(INTEGER(unsigned=True))
-    
-    FLAG_DISABLED  = {'code': 1,  'name': 'FLAG_DISABLED'}
-    FLAG_VIEWIP    = {'code': 2,  'name': 'FLAG_VIEWIP'}
-    FLAG_FASTQUERY = {'code': 4,  'name': 'FLAG_FASTQUERY'}
-    FLAG_KICK      = {'code': 8,  'name': 'FLAG_KICK'}
-    FLAG_BAN       = {'code': 16, 'name': 'FLAG_BAN'}
-    FLAG_AUTH      = {'code': 32, 'name': 'FLAG_AUTH'}
-    
-    def __init__(self, application, description, user):
-        self.application = application
-        self.description = description
-        self.user = user
-        self.flag = 0
-        
-    def gen_key(self, session):
-        c = 0
-        while True:
-            key = hashlib.sha1("%s%s%d%d" % (self.application, self.description, time(), c)).hexdigest()
-            if session.query(ApiKey).filter(ApiKey.key==key).first() == None:
-                break
-        self.key = key
-    
-    @staticmethod
-    def check_key(key, session):
-        try:
-            apikey = session.query(ApiKey).filter(ApiKey.key==key).one()
-        except (exc.NoResultFound, exc.MultipleResultsFound):
-            return False
-        if apikey.flag & ApiKey.FLAG_DISABLED['code']:
-                return False
-        else:
-                return apikey
-    
-class Playlist(Base):
-    __tablename__ = 'playlist'
-    playlist = Column(INTEGER(unsigned=True), primary_key=True, autoincrement=True)
-    begin = Column(Time)
-    end = Column(Time)
-    file = Column(String(128))
-    
-    @staticmethod
-    def get_current_item(session):
-        all = session.query(Playlist).filter(between(datetime.datetime.today().time(),Playlist.begin,Playlist.end)).order_by(func.sec_to_time(func.sum(func.time_to_sec(func.timediff(Playlist.end, Playlist.begin)))).asc()).first()
-        return all
->>>>>>> 577c5061
+                                                         })