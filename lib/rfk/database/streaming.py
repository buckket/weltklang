--- conflicted
+++ resolved
@@ -1,4 +1,3 @@
-<<<<<<< HEAD
 from sqlalchemy import *
 from sqlalchemy.orm import relationship, backref, exc
 from sqlalchemy.dialects.mysql import INTEGER as Integer
@@ -200,198 +199,4 @@
         connected_listeners = Listener.query.filter(Listener.stream_relay == self,
                                                     Listener.disconnect == None).all()
         for listener in connected_listeners:
-=======
-from sqlalchemy import *
-from sqlalchemy.orm import relationship, backref, exc
-from sqlalchemy.dialects.mysql import INTEGER as Integer
-
-from datetime import datetime
-
-from rfk.database import Base
-from rfk import ENUM, SET, CONFIG
-import rfk.icecast
-import netaddr
-
-
-class Listener(Base):
-    """database representation of a Listener"""
-    __tablename__ = 'listeners'
-    listener = Column(Integer(unsigned=True), primary_key=True, autoincrement=True)
-    connect = Column(DateTime)
-    disconnect = Column(DateTime)
-    location = Column(String(10))
-    address = Column(Integer(unsigned=True))
-    client = Column(Integer(unsigned=True))
-    useragent = Column(String(255))
-    stream_relay_id = Column("stream_relay",
-                             Integer(unsigned=True),
-                             ForeignKey('stream_relays.stream_relay',
-                                        onupdate="CASCADE",
-                                        ondelete="RESTRICT"))
-    stream_relay = relationship("StreamRelay")
-    show_id = Column("show",Integer(unsigned=True),
-                             ForeignKey('shows.show',
-                                        onupdate="CASCADE",
-                                        ondelete="RESTRICT"))
-    show = relationship("Show")
-    @staticmethod
-    def get_listener(stream_relay, client, disconnect=None):
-        """returns a listener"""
-        print stream_relay, client
-        listener = Listener.query.filter(Listener.disconnect == disconnect,
-                                         Listener.stream_relay == stream_relay,
-                                         Listener.client == client).one()
-        return listener
-        
-    @staticmethod
-    def create(address, client, useragent, stream_relay):
-        """adds a new listener to the database"""
-        listener = Listener()
-        if rfk.CONFIG.get('icecast', 'log_ip'):
-            listener.address = int(netaddr.IPAddress(address))
-        listener.client = client
-        listener.useragent = useragent
-        listener.connect = datetime.utcnow()
-        listener.stream_relay = stream_relay
-        return listener
-        
-    def set_disconnected(self):
-        """updates the listener to disconnected state"""
-        self.disconnect = datetime.utcnow()
-        
-class Stream(Base):
-    """database representation of an outputStream"""
-    __tablename__ = 'streams'
-    stream = Column(Integer(unsigned=True), primary_key=True, autoincrement=True)
-    mount = Column(String(25))
-    code = Column(String(25))
-    name = Column(String(25))
-    type = Column(Integer(unsigned=True))
-    quality = Column(Integer)
-    TYPES = ENUM(['UNKNOWN', 'MP3', 'AACP', 'OGG', 'OPUS'])
-    
-    @staticmethod
-    def get_stream(id=None, mount=None):
-        """returns a Stream by id or mountpoint"""
-        assert id or mount
-        if id:
-            return Stream.query.get(id)
-        else:
-            return Stream.query.filter(Stream.mount == mount).one()
-        
-    def add_relay(self, relay):
-        """adds a Relay to this Stream"""
-        try:
-            StreamRelay.query.filter(StreamRelay.stream == self,
-                                     StreamRelay.relay == relay).one()
-            return False
-        except exc.NoResultFound:
-            self.relays.append(StreamRelay(relay=relay))
-            return True
-    
-class Relay(Base):
-    """database representation of a RelayServer"""
-    __tablename__ = 'relays'
-    relay = Column(Integer(unsigned=True), primary_key=True, autoincrement=True)
-    address = Column(String(15))
-    port = Column(Integer(unsigned=True))
-    flag = Column(Integer(unsigned=True))
-    bandwith = Column(Integer(unsigned=True))
-    usage = Column(Integer(unsigned=True))
-    admin_username = Column(String(50))
-    admin_password = Column(String(50))
-    auth_username = Column(String(50))
-    auth_password = Column(String(50))
-    relay_username = Column(String(50))
-    relay_password = Column(String(50)) 
-    type = Column(Integer(unsigned=True))
-    status = Column(Integer(unsigned=True))
-    
-    STATUS = ENUM(['UNKNOWN', 'DISABLED', 'OFFLINE', 'ONLINE'])
-    TYPE = ENUM(['MASTER', 'RELAY'])
-    
-    @staticmethod
-    def get_master():
-        """returns the master server"""
-        return Relay.query.filter(Relay.type == Relay.TYPE.MASTER).one()
-    
-    @staticmethod
-    def get_relay(id=None, address=None, port=None):
-        """returns a Relay either by id or by address and port"""
-        assert id or (address and port)
-        if id:
-            return Relay.query.get(id)
-        else:
-            return Relay.query.filter(Relay.address == address,
-                                      Relay.port == port).one()
-        
-    def get_icecast_config(self):
-        """returns the configuration XML for this Relay"""
-        conf = rfk.icecast.IcecastConfig()
-        conf.address = self.address
-        conf.port = self.port
-        conf.admin = self.admin_username
-        conf.password = self.admin_password
-        conf.hostname = self.address
-        for stream in self.streams:
-            mount = rfk.icecast.Mount()
-            mount.api_url = 'http://192.168.122.1:5000/backend/icecast/'
-            mount.mount = stream.stream.mount
-            mount.username = self.auth_username
-            mount.password = self.auth_password
-            conf.mounts.append(mount)
-        if self.type == Relay.TYPE.RELAY:
-            master = Relay.get_master()
-            conf.master = master.address
-            conf.master_user = master.relay_username
-            conf.master_password = master.relay_password
-            conf.master_port = master.port
-        elif self.type == Relay.TYPE.MASTER:
-            conf.relay_user = self.relay_username
-            conf.relay_password = self.relay_password
-        return conf.get_xml()
-        
-    def add_stream(self, stream):
-        """adds a Stream to this Relay"""
-        try:
-            StreamRelay.query.filter(StreamRelay.relay == self,
-                                     StreamRelay.stream == stream).one()
-            return False
-        except exc.NoResultFound:
-            self.streams.append(StreamRelay(stream=stream))
-            return True
-    
-    def get_stream_relay(self, stream):
-        """returns the StreamRelay combination for the given Stream and this Relay"""
-        return StreamRelay.query.filter(StreamRelay.relay == self,
-                                        StreamRelay.stream == stream).one()
-    
-class StreamRelay(Base):
-    __tablename__ = 'stream_relays'
-    stream_relay = Column(Integer(unsigned=True), primary_key=True, autoincrement=True)
-    stream_id = Column("stream", Integer(unsigned=True), ForeignKey('streams.stream',
-                                                 onupdate="CASCADE",
-                                                 ondelete="RESTRICT"))
-    stream = relationship("Stream", backref=backref('relays'))
-    relay_id = Column("relay", Integer(unsigned=True),
-                           ForeignKey('relays.relay',
-                                      onupdate="CASCADE",
-                                      ondelete="RESTRICT"))
-    relay = relationship("Relay", backref=backref('streams'))
-    status = Column(Integer(unsigned=True))
-    
-    STATUS = ENUM(['UNKNOWN', 'DISABLED', 'OFFLINE', 'ONLINE'])
-    
-    def __init__(self, relay=None, stream=None):
-        assert relay or stream
-        self.relay = relay
-        self.stream = stream
-        
-    def set_offline(self):
-        """sets this combination of stream and relay to offline"""
-        self.status = StreamRelay.STATUS.OFFLINE
-        connected_listeners = Listener.query.filter(Listener.stream_relay == self,
-                                                    Listener.disconnect == None).all()
-        for listener in connected_listeners:
->>>>>>> 077c7071
             listener.disconnect = datetime.utcnow()